--- conflicted
+++ resolved
@@ -374,17 +374,13 @@
 )
 
 ### dpmjet306
-<<<<<<< HEAD
 set(dpmjet306_sources
   ${fortran_dir}/dpmjet3.0-6/sources/dpmjet3.0-6.f
   ${fortran_dir}/dpmjet3.0-6/sources/phojet1.12-35c4.f
   ${fortran_dir}/dpmjet3.0-6/sources/pythia6115dpm3v1.f
   ${fortran_dir}/dpmjet3.0-6/sources/user3.0-6.f
 )
-=======
-file(GLOB dpmjet306_sources ${fortran_dir}/dpmjet3.0-6/sources/*.f)
-
->>>>>>> 933b2688
+
 f2py_add_module(_dpmjet306
   FUNCTIONS
   pho_event dt_init dt_kkinc idt_icihad dt_xsglau
@@ -402,11 +398,10 @@
   ${dpmjet306_sources}
   ${rangen_source}
   ${logging_source}
-<<<<<<< HEAD
-  ${rangen_source}
-)
-target_compile_definitions(_dpmjet306 PRIVATE IMPY)
-target_compile_options(_dpmjet306 PRIVATE -cpp)
+  COMPILE_DEFS
+  ${impy_definitions}
+)
+
 
 ### Phojet112
 f2py_add_module(_phojet112
@@ -423,21 +418,12 @@
   ${dpmjet306_sources}
   ${logging_source}
   ${rangen_source}
-=======
-  COMPILE_DEFS
-  ${impy_definitions}
->>>>>>> 933b2688
-)
-target_compile_definitions(_phojet112 PRIVATE IMPY)
-target_compile_options(_phojet112 PRIVATE -cpp)
-
-<<<<<<< HEAD
-# ### dpmjetIII191
-=======
+  COMPILE_DEFS
+  ${impy_definitions}
+)
 
 
 ### dpmjetIII191
->>>>>>> 933b2688
 file(GLOB dpmjetIII191_sources
   ${fortran_dir}/dpmjetIII-19.1/src/phojet/*.f
   ${fortran_dir}/dpmjetIII-19.1/src/pythia/*.f
@@ -467,25 +453,15 @@
   pho_init pho_setpar poevt1 poevt2 pho_pname pho_pmass pho_setmdl
   pho_setpdf pycomp pho_xsect pho_borncs pho_harmci pho_fitout pho_mcini pho_ptcut
   pytune pho_rregpar pho_sregpar pho_prevnt ipho_pdg2id ipho_id2pdg pho_harint
-<<<<<<< HEAD
   pho_harxto pho_harxpt pho_setpcomb dt_phoxs dt_xshn dt_flahad
   dt_title pho_ghhias init_rmmard ${impy_logging}
-=======
-  pho_harxto pho_harxpt pho_setpcomb
-  dt_phoxs dt_xshn dt_flahad dt_title pho_ghhias init_rmmard
-  ${impy_logging}
->>>>>>> 933b2688
   SOURCES
   # ${f2py_dir}/_dpmjetIII191.pyf
   # ${f2py_dir}/_dpmjetIII191module.c
   # ${f2py_dir}/_dpmjetIII191-f2pywrappers.f
   ${dpmjetIII191_modded_sources}
-<<<<<<< HEAD
   ${fortran_dir}/dpmjetIII-19.1/common/dummies.f
   ${logging_source}
-=======
-  # ${dpmjetIII191_sources}
->>>>>>> 933b2688
   ${rangen_source}
   INCLUDE_DIRS
   ${fortran_dir}/dpmjetIII-19.1/include/phojet
@@ -497,25 +473,21 @@
   ${impy_definitions}
 )
 
-target_compile_definitions(_dpmjetIII191 PRIVATE IMPY)
-target_compile_options(_dpmjetIII191 PRIVATE -cpp)
 
 ### dpmjetIII193
 file(GLOB dpmjetIII193_sources
   ${fortran_dir}/dpmjetIII-19.3/src/phojet/*.f
   ${fortran_dir}/dpmjetIII-19.3/src/pythia/*.f
   ${fortran_dir}/dpmjetIII-19.3/src/dpmjet/*.f
-<<<<<<< HEAD
-)
-# # sources need preprocessing
-# set_source_files_properties(
-#   ${dpmjetIII193_sources}
-#   PROPERTIES
-#   Fortran_PREPROCESS True
-#   COMPILE_DEFINITIONS
-#   IMPY
-#   COMPILE_OPTIONS
-# )
+  ${fortran_dir}/dpmjetIII-19.3/common/*.f
+)
+
+list(FILTER dpmjetIII193_sources EXCLUDE REGEX DT_RNDM\.f)
+list(FILTER dpmjetIII193_sources EXCLUDE REGEX DT_RNDMST\.f)
+list(FILTER dpmjetIII193_sources EXCLUDE REGEX DT_RNDMTE\.f)
+list(FILTER dpmjetIII193_sources EXCLUDE REGEX PYR\.f)
+
+
 f2py_add_module(_dpmjetIII193
   FUNCTIONS
   pho_event dt_init dt_kkinc idt_icihad dt_xsglau pycomp dt_initjs
@@ -525,53 +497,19 @@
   pho_prevnt ipho_pdg2id ipho_id2pdg pho_harint pho_harxto pho_harxpt
   pho_setpcomb dt_phoxs dt_xshn dt_flahad dt_title pho_ghhias
   init_rmmard ${impy_logging}
-
-=======
-  ${fortran_dir}/dpmjetIII-19.3/common/*.f
-)
-
-list(FILTER dpmjetIII193_sources EXCLUDE REGEX DT_RNDM\.f)
-list(FILTER dpmjetIII193_sources EXCLUDE REGEX DT_RNDMST\.f)
-list(FILTER dpmjetIII193_sources EXCLUDE REGEX DT_RNDMTE\.f)
-list(FILTER dpmjetIII193_sources EXCLUDE REGEX PYR\.f)
-
-
-f2py_add_module(_dpmjetIII193
-  FUNCTIONS
-  pho_event dt_init dt_kkinc
-  idt_icihad dt_xsglau pycomp dt_initjs dt_rndmst dt_rndm dt_inucas idt_ipdgha dt_evtout
-  pho_init pho_setpar poevt1 poevt2 pho_pname pho_pmass pho_setmdl
-  pho_setpdf pycomp pho_xsect pho_borncs pho_harmci pho_fitout pho_mcini pho_ptcut
-  pytune pho_rregpar pho_sregpar pho_prevnt ipho_pdg2id ipho_id2pdg pho_harint
-  pho_harxto pho_harxpt pho_setpcomb
-  dt_phoxs dt_xshn dt_flahad dt_title pho_ghhias dt_getptn init_rmmard
-  ${impy_logging}
-  # INTERFACE_SOURCES
-  # ${dpmjetIII193_interface_sources}
->>>>>>> 933b2688
   SOURCES
   # ${f2py_dir}/_dpmjetIII193.pyf
   # ${f2py_dir}/_dpmjetIII193module.c
   # ${f2py_dir}/_dpmjetIII193-f2pywrappers.f
   ${dpmjetIII193_sources}
-<<<<<<< HEAD
   ${fortran_dir}/dpmjetIII-19.3/common/dummies.f
   ${rangen_source}
   ${logging_source}
-=======
-  ${rangen_source}
->>>>>>> 933b2688
   INCLUDE_DIRS
   ${fortran_dir}/dpmjetIII-19.3/include/phojet
   ${fortran_dir}/dpmjetIII-19.3/include/dpmjet
   ${fortran_dir}/dpmjetIII-19.3/include/pythia
   ${fortran_dir}/dpmjetIII-19.3/include/flinclude
-<<<<<<< HEAD
-)
-target_compile_definitions(_dpmjetIII193 PRIVATE IMPY)
-target_compile_options(_dpmjetIII193 PRIVATE -cpp)
-=======
-  COMPILE_DEFS
-  ${impy_definitions}
-)
->>>>>>> 933b2688
+  COMPILE_DEFS
+  ${impy_definitions}
+)