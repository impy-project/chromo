cmake_minimum_required(VERSION 3.18)

project(impylib LANGUAGES C CXX Fortran)

set(BUILD_dev_dpmjetIII193 CACHE 
  PATH "source directory for dev_dpmjetIII193")
option(BUILD_sib23c00 OFF)
option(BUILD_sib23c02 OFF)
option(BUILD_sib23c03 OFF)

add_subdirectory(${CMAKE_SOURCE_DIR}/src/cpp/pybind11)

set(CMAKE_CXX_STANDARD_REQUIRED TRUE)
set(CMAKE_CXX_STANDARD 14)
set(CMAKE_CXX_EXTENSIONS OFF)
set(CMAKE_EXPORT_COMPILE_COMMANDS ON)

list(APPEND CMAKE_MODULE_PATH ${CMAKE_SOURCE_DIR} ${CMAKE_SOURCE_DIR}/src/cpp/pybind11/tools)
include(CMakePrintHelpers)
include(F2Py)
find_package(pybind11 CONFIG)

# cannot use find_package(Python), we need PythonLibsNew from pybind11
find_package(PythonLibsNew REQUIRED)

# in Numpy-1.22+, this becomes easier: import numpy.f2py; print(numpy.f2py.get_include())
if (NOT F2PY_INCLUDE_DIR)
  execute_process(
    COMMAND ${PYTHON_EXECUTABLE} -c "import numpy.f2py; from pathlib import Path; print(Path(numpy.f2py.__file__).parent)"
    OUTPUT_VARIABLE _f2py_directory
    OUTPUT_STRIP_TRAILING_WHITESPACE
    ERROR_QUIET
  )
  set(F2PY_INCLUDE_DIR "${_f2py_directory}/src" CACHE STRING "F2PY source directory location" FORCE)
endif()

if (NOT NUMPY_INCLUDE_DIRS)
  execute_process(
    COMMAND ${PYTHON_EXECUTABLE} -c "import numpy; print(numpy.get_include())"
    OUTPUT_VARIABLE _numpy_directory
    OUTPUT_STRIP_TRAILING_WHITESPACE
    ERROR_QUIET
  )
  set(NUMPY_INCLUDE_DIRS "${_numpy_directory}" CACHE STRING "NumPy source directory location" FORCE)
endif()

macro(use_alternate_linker_if_available linker)
  find_program(LINKER_EXECUTABLE ld.${linker})
  if(LINKER_EXECUTABLE)
    message(STATUS "Linker detected: ${linker} (${LINKER_EXECUTABLE})")
    if(CLANG AND ${CMAKE_CXX_COMPILER_VERSION} VERSION_LESS 12.0.0)
      add_link_options(-ld-path=${linker})
    elseif(GCC AND ${CMAKE_CXX_COMPILER_VERSION} VERSION_GREATER_EQUAL 12.0.0)
      add_link_options(-ld-path=${linker})
    endif()
  endif()
endmacro()

use_alternate_linker_if_available(mold)

# Print out the discovered paths
cmake_print_variables(PYTHON_EXECUTABLE)
cmake_print_variables(PYTHON_INCLUDE_DIRS)
cmake_print_variables(PYTHON_LIBRARIES)
cmake_print_variables(F2PY_INCLUDE_DIR)
cmake_print_variables(NUMPY_INCLUDE_DIRS)
cmake_print_variables(BUILD_sib23c00)
cmake_print_variables(BUILD_sib23c02)
cmake_print_variables(BUILD_sib23c03)
cmake_print_variables(BUILD_dev_dpmjetIII193)

include_directories(
  ${PYTHON_INCLUDE_DIRS}
  ${NUMPY_INCLUDE_DIRS}
  ${F2PY_INCLUDE_DIR}
)
add_compile_definitions(NPY_NO_DEPRECATED_API=NPY_1_7_API_VERSION)

# We need to overwrite the default cmake flags for Fortran to remove
# -DNDEBUG, since NDEBUG is a variable used in SIBYLL and the Ninja
# generator automatically runs the preprocessor on all Fortran files
set(CMAKE_Fortran_FLAGS_RELEASE -O3)


# CMake sets -fPIC etc. automatically, add only unusual options
if (UNIX)
  add_compile_options(
    -Wno-uninitialized
    $<$<COMPILE_LANGUAGE:Fortran>:-std=legacy>
    $<$<COMPILE_LANGUAGE:Fortran>:-fno-second-underscore>
  )
  if (APPLE)
    add_compile_options(
      $<$<COMPILE_LANGUAGE:Fortran>:-fallow-argument-mismatch>)
  else()
    add_compile_options(
      $<$<COMPILE_LANGUAGE:Fortran>:-Wno-argument-mismatch>)
  endif()
else() # Windows MinGW!
	add_compile_options(
    -Wno-uninitialized
    -w
    $<$<COMPILE_LANGUAGE:Fortran>:-std=legacy>
    $<$<COMPILE_LANGUAGE:Fortran>:-fno-second-underscore>
	  $<$<COMPILE_LANGUAGE:Fortran>:-fallow-argument-mismatch>
<<<<<<< HEAD
=======
    $<$<COMPILE_LANGUAGE:CXX>:-fpermissive>
>>>>>>> 4c0547e3
  )
  # TODO
  # set(FLAGS -fast -fpe0)
  # set(FLAGSF90 ${FLAGS} -ffree-form -Wobsolescent -fno-second-underscore)
endif()

### common for all models
set(impy_definitions IMPY)
set(fortran_dir ${CMAKE_SOURCE_DIR}/src/fortran)
set(cpp_dir ${CMAKE_SOURCE_DIR}/src/cpp)
set(f2py_dir ${CMAKE_SOURCE_DIR}/src/f2py)
# Copy fortranobject.c to get rid of deep folder nesting
configure_file(${F2PY_INCLUDE_DIR}/fortranobject.c fortranobject.c COPYONLY)
set(f2py_source fortranobject.c)

set(impy_logging impy_openlogfile impy_closelogfile)
set(logging_source ${fortran_dir}/logging.f)
set(rangen_source ${fortran_dir}/rangen.fpp)


### eposlhc
file(GLOB eposlhc_sources ${fortran_dir}/EPOS-LHC/sources/*.f)
list(FILTER eposlhc_sources EXCLUDE REGEX epos_example\.f)


f2py_add_module(_eposlhc
  FUNCTIONS
  aaset ainit aepos afinal hepmcstore
  getcharge idtrafo initializeepos initeposevt
  setstable setunstable xsection init_rmmard ${impy_logging}
  SOURCES
  ${eposlhc_sources}
  ${logging_source}
  ${rangen_source}
  INTERFACE_SOURCES
  ${fortran_dir}/EPOS-LHC/sources/epos-bas-lhc.f 
  ${fortran_dir}/EPOS-LHC/sources/epos-ids-lhc.f 
  ${fortran_dir}/EPOS-LHC/sources/epos_interface.f
  ${fortran_dir}/EPOS-LHC/sources/epos-random.f
  ${rangen_source}
  ${logging_source}
  INCLUDE_DIRS
  ${fortran_dir}/EPOS-LHC/sources
  COMPILE_DEFS
  ${impy_definitions}
)


### sib21
set(SIBYLL21_FUNCTIONS
  sibyll sibyll_ini sib_sigma_hp sib_sigma_hair sib_sigma_hnuc
  int_nuc decsib decpar sibini sib_list isib_pid2pdg
  isib_pdg2pid pdg_ini init_rmmard ${impy_logging})

set(SIBYLL_COMMON_FUNCTIONS ${SIBYLL21_FUNCTIONS} gasdev)  

f2py_add_module(_sib21
  FUNCTIONS
  ${SIBYLL21_FUNCTIONS} sibhep1 spgasdev
  SOURCES
  ${fortran_dir}/sibyll/sibyll_21.f
  ${fortran_dir}/sibyll/sib21aux.f
  ${fortran_dir}/sibyll/sibyll_init.fpp
  ${logging_source}
  ${rangen_source}
  COMPILE_DEFS
  ${impy_definitions}
  SIBYLL_SP
  SIBYLL_TABLE_LENGTH=49
)

### sib23
f2py_add_module(_sib23
  FUNCTIONS
  ${SIBYLL_COMMON_FUNCTIONS} sibhep3
  SOURCES
  ${fortran_dir}/sibyll/sibyll2.3.f
  ${fortran_dir}/sibyll/sibyll_init.fpp
  ${logging_source}
  ${rangen_source}
  COMPILE_DEFS
  ${impy_definitions}
  SIBYLL_TABLE_LENGTH=99
)


### sib23c01
f2py_add_module(_sib23c01
  FUNCTIONS
  ${SIBYLL_COMMON_FUNCTIONS} sibhep3
  SOURCES
  ${fortran_dir}/sibyll/sibyll2.3c01.f
  ${fortran_dir}/sibyll/sibyll_init.fpp
  ${logging_source}
  ${rangen_source}
  COMPILE_DEFS
  ${impy_definitions}
  SIBYLL_TABLE_LENGTH=99
)


### sib23d
f2py_add_module(_sib23d
  FUNCTIONS
  ${SIBYLL_COMMON_FUNCTIONS} sibhep3
  SOURCES
  ${fortran_dir}/sibyll/sibyll2.3d.f
  ${fortran_dir}/sibyll/sibyll_init.fpp
  ${logging_source}
  ${rangen_source}
  COMPILE_DEFS
  ${impy_definitions}
  SIBYLL_TABLE_LENGTH=99
)

### qgs01
f2py_add_module(_qgs01
  FUNCTIONS
  cqgsini sectnu xxaini psconf xxreg psaini chepevt
  init_rmmard ${impy_logging}
  SOURCES
  ${fortran_dir}/qgsjet/qgsjet01d.f
  ${fortran_dir}/qgsjet/impy_qgs1.f
  ${logging_source}
  ${rangen_source}
  COMPILE_DEFS
  ${impy_definitions}
)

### qgsII03
set(QGSJETII_COMMON_FUNCTIONS
  cqgsini qgsect qgini qgconf qgreg chepevt init_rmmard ${impy_logging})

f2py_add_module(_qgsII03
  FUNCTIONS
  ${QGSJETII_COMMON_FUNCTIONS}
  SOURCES
  ${fortran_dir}/qgsjet/qgsjet-II-03.f
  ${fortran_dir}/qgsjet/impy_qgsII.f
  ${logging_source}
  ${rangen_source}
  COMPILE_DEFS
  ${impy_definitions}
)

### qgsII04
f2py_add_module(_qgsII04
  FUNCTIONS
  ${QGSJETII_COMMON_FUNCTIONS}
  SOURCES
  ${fortran_dir}/qgsjet/qgsjet-II-04.f
  ${fortran_dir}/qgsjet/impy_qgsII.f
  ${logging_source}
  ${rangen_source}
  COMPILE_DEFS
  ${impy_definitions}
)

if (NOT WIN32)
### urqmd34
set(urqmd34_sources
  1fluid bessel delpart getmass hepcmp iso numrec pythia6409
  siglookup upmerge addpart blockres coload detbal getspin
  hepnam ityp2pdg output string urqmd angdis boxprg dwidth
  init jdecay2 paulibl saveinfo tabinit whichres anndec
  cascinit dectim error hepchg input make22 proppot scatter
  uhmerge urqinit
)
list(TRANSFORM urqmd34_sources APPEND .f)
list(APPEND urqmd34_sources
  CFmax.f90 quadri.f90 cornelius.f90
)
list(TRANSFORM urqmd34_sources PREPEND ${fortran_dir}/urqmd-3.4/sources/)
list(APPEND urqmd34_sources
  ${fortran_dir}/urqmd-3.4/impy_urqmd.f
  ${logging_source}
  ${rangen_source}
)
f2py_add_module(_urqmd34
  FUNCTIONS
  urqmd init uinit set0 params uounit strini loginit
  loadwtab norm_init output cascinit nucrad urqini partname
  chepevt ptsigtot init_rmmard ${impy_logging}
  SOURCES
  ${urqmd34_sources}
  INCLUDE_DIRS
  ${fortran_dir}/urqmd-3.4/sources
  COMPILE_DEFS
  ${impy_definitions}
)
endif()

### pythia6
f2py_add_module(_pythia6
  FUNCTIONS
  pyinit pyexec pytune pylist pyevnt pyevnw pystat pyedit
  pyhepc pychge pycomp pyk init_rmmard ${impy_logging}
  SOURCES
  ${fortran_dir}/pythia6/pythia-6.4.28.f
  ${logging_source}
  ${rangen_source}
  COMPILE_DEFS
  ${impy_definitions}
)

### pythia8
# About the license and how it affects impy. 
# Pythia-8 is licensed under GPL-v2 or higher, which means GPL-v3
# applies. An excerprt from GPL-v3:

# >  A compilation of a covered work with other separate and independent
# > works, which are not by their nature extensions of the covered work,
# > and which are not combined with it such as to form a larger program,
# > in or on a volume of a storage or distribution medium, is called an
# > "aggregate" if the compilation and its resulting copyright are not
# > used to limit the access or legal rights of the compilation's users
# > beyond what the individual works permit.  Inclusion of a covered work
# > in an aggregate does not cause this License to apply to the other
# > parts of the aggregate.
#
# Our legal position is that impy is an "aggregate". It is not adding
# functionality to Pythia-8 nor is it modifying the original source. The
# Pythia-8 library is redistributed by us under its original license, which is
# allowed. impy is merely a way to steer Pythia-8 and to provide its output in a
# particular format. The Pythia-8 authors are free to take some of our code and
# make it GPL code, they can do that anyway, but we have still free to
# distribute the code that we write under a less restrictive license.
#
# To strengthen this position, we compile the original Pythia-8 code into
# a shared library to which we only link. This makes clear where the boundary
# between impy and Pythia-8 is.
if (NOT WIN32)
file(GLOB pythia8_sources ${cpp_dir}/pythia8307/src/*.cc)

add_library(libpythia8 SHARED ${pythia8_sources})
set_target_properties(libpythia8 PROPERTIES OUTPUT_NAME pythia8)
target_include_directories(libpythia8 PUBLIC ${cpp_dir}/pythia8307/include)
# we don't use this, we must set xmldir at runtime
target_compile_definitions(libpythia8 PRIVATE XMLDIR="")

pybind11_add_module(_pythia8 ${cpp_dir}/_pythia8.cpp)
target_link_libraries(_pythia8 PRIVATE libpythia8)
endif()


# This part is needed when we figure out the problem with
# building Pythia8 on Windows 
# if (WIN32)
# find_package(dlfcn-win32 REQUIRED)
# set(CMAKE_DL_LIBS dlfcn-win32::dl)
# target_link_libraries(libpythia8 PRIVATE ${CMAKE_DL_LIBS})
# target_link_libraries(_pythia8 PRIVATE ${CMAKE_DL_LIBS})
# target_link_libraries(_pythia8 PRIVATE "-static")
# endif()

### sophia
f2py_add_module(_sophia
  FUNCTIONS
  eventgen print_event crossection initial
  icon_pdg_sib init_rmmard toevt ${impy_logging}
  SOURCES
  ${fortran_dir}/sophia/SOPHIA20.f
  ${fortran_dir}/sophia/eventgen.f
  ${fortran_dir}/sophia/sampling.f
  ${fortran_dir}/sophia/inpoutput.f
  ${fortran_dir}/sophia/jetset74dp.f
  ${fortran_dir}/sophia/impy_sophia.f
  ${logging_source}
  ${rangen_source}
  COMPILE_DEFS
  ${impy_definitions}
)

### dpmjet306
set(dpmjet306_sources
  ${fortran_dir}/dpmjet3.0-6/sources/dpmjet3.0-6.f
  ${fortran_dir}/dpmjet3.0-6/sources/phojet1.12-35c4.f
  ${fortran_dir}/dpmjet3.0-6/sources/pythia6115dpm3v1.f
  ${fortran_dir}/dpmjet3.0-6/sources/user3.0-6.f
)

f2py_add_module(_dpmjet306
  FUNCTIONS
  pho_event dt_init dt_kkinc idt_icihad dt_xsglau
  pycomp dt_initjs dt_inucas idt_ipdgha
  pho_init pho_setpar pho_pname pho_pmass pho_setmdl
  pho_setpdf pycomp pho_xsect pho_borncs pho_harmci pho_fitout
  pho_mcini pho_ptcut pytune pho_rregpar pho_sregpar pho_prevnt
  ipho_pdg2id ipho_id2pdg pho_harint pho_harxto pho_harxpt
  pho_setpcomb dt_phoxs dt_xshn dt_flahad init_rmmard
  ${impy_logging}
  SOURCES
  ${dpmjet306_sources}
  ${rangen_source}
  ${logging_source}
  COMPILE_DEFS
  ${impy_definitions}
)


### Phojet112
f2py_add_module(_phojet112
  FUNCTIONS
  pho_event pycomp pho_init pho_setpar pho_pname pho_pmass
  pho_setmdl pho_setpdf pycomp pho_xsect pho_borncs pho_harmci
  pho_fitout pho_mcini pho_ptcut pytune pho_rregpar pho_sregpar
  pho_prevnt ipho_pdg2id ipho_id2pdg pho_harint pho_harxto pho_harxpt
  pho_setpcomb init_rmmard ${impy_logging}
  SOURCES
  ${dpmjet306_sources}
  ${logging_source}
  ${rangen_source}
  COMPILE_DEFS
  ${impy_definitions}
)


### dpmjetIII191
file(GLOB dpmjetIII191_sources
  ${fortran_dir}/dpmjetIII-19.1/src/phojet/*.f
  ${fortran_dir}/dpmjetIII-19.1/src/pythia/*.f
  ${fortran_dir}/dpmjetIII-19.1/src/dpmjet/*.f
)

list(FILTER dpmjetIII191_sources EXCLUDE REGEX DT_RNDM\.f)
list(FILTER dpmjetIII191_sources EXCLUDE REGEX DT_RNDMST\.f)
list(FILTER dpmjetIII191_sources EXCLUDE REGEX DT_RNDMTE\.f)
list(FILTER dpmjetIII191_sources EXCLUDE REGEX PYR\.f)
# cmake does not like filenames with parantheses, but some Fortran files
# include those. As a workaround, we generate modified source files and
# renamed copies of the headers. Not elegant, but works. 🤷‍♂️


### dpmjetIII191
file(GLOB dpmjetIII191_sources
  ${fortran_dir}/dpmjetIII-19.1/src/phojet/*.f
  ${fortran_dir}/dpmjetIII-19.1/src/pythia/*.f
  ${fortran_dir}/dpmjetIII-19.1/src/dpmjet/*.f
)

list(FILTER dpmjetIII191_sources EXCLUDE REGEX DT_RNDM\.f)
list(FILTER dpmjetIII191_sources EXCLUDE REGEX DT_RNDMST\.f)
list(FILTER dpmjetIII191_sources EXCLUDE REGEX DT_RNDMTE\.f)
list(FILTER dpmjetIII191_sources EXCLUDE REGEX PYR\.f)
# cmake does not like filenames with parantheses, but some Fortran files
# include those. As a workaround, we generate modified source files and
# renamed copies of the headers. Not elegant, but works. 🤷‍♂️


# Workaround to workaround :) Windows don't like long lists
# User temporary file to keep long lists
set(temp_dpmjet_file temp.dpmjetIII191)
string(REPLACE ";"  " " temp_dpmjet_str "${dpmjetIII191_sources}")
file(WRITE ${temp_dpmjet_file} "${temp_dpmjet_str}")

execute_process(
  COMMAND
  ${PYTHON_EXECUTABLE} ${CMAKE_SOURCE_DIR}/dpmjetIII191_workaround.py 
  ${CMAKE_CURRENT_BINARY_DIR}
  ${fortran_dir}/dpmjetIII-19.1/include
  ${CMAKE_SOURCE_DIR}/${temp_dpmjet_file}
)
file(READ ${temp_dpmjet_file} dpmjetIII191_modded_sources)
file(REMOVE ${temp_dpmjet_file})


f2py_add_module(_dpmjetIII191
  FUNCTIONS
  pho_event dt_init dt_kkinc
  idt_icihad dt_xsglau pycomp dt_initjs dt_inucas idt_ipdgha dt_evtout
  pho_init pho_setpar poevt1 poevt2 pho_pname pho_pmass pho_setmdl
  pho_setpdf pycomp pho_xsect pho_borncs pho_harmci pho_fitout pho_mcini pho_ptcut
  pytune pho_rregpar pho_sregpar pho_prevnt ipho_pdg2id ipho_id2pdg pho_harint
  pho_harxto pho_harxpt pho_setpcomb dt_phoxs dt_xshn dt_flahad
  dt_title dt_ficonf pho_ghhias init_rmmard ${impy_logging}
  SOURCES
  ${dpmjetIII191_modded_sources}
  ${fortran_dir}/dpmjetIII-19.1/common/dummies.f
  ${logging_source}
  ${rangen_source}
  INCLUDE_DIRS
  ${fortran_dir}/dpmjetIII-19.1/include/phojet
  ${fortran_dir}/dpmjetIII-19.1/include/dpmjet
  ${fortran_dir}/dpmjetIII-19.1/include/pythia
  ${CMAKE_CURRENT_BINARY_DIR}/include
  COMPILE_DEFS
  ${impy_definitions}
)


### phojet191
f2py_add_module(_phojet191
  FUNCTIONS
  pho_event pycomp pho_init pho_setpar poevt1 
  poevt2 pho_pname pho_pmass pho_setmdl pho_setpdf 
  pho_xsect pho_borncs pho_harmci pho_fitout pho_mcini 
  pho_ptcut pytune pho_rregpar pho_sregpar pho_prevnt 
  ipho_pdg2id ipho_id2pdg pho_harint pho_harxto pho_harxpt 
  pho_setpcomb dt_ficonf pho_ghhias init_rmmard ${impy_logging}
  SOURCES
  ${dpmjetIII191_modded_sources}
  ${fortran_dir}/dpmjetIII-19.1/common/dummies.f
  ${logging_source}
  ${rangen_source}
  INCLUDE_DIRS
  ${fortran_dir}/dpmjetIII-19.1/include/phojet
  ${fortran_dir}/dpmjetIII-19.1/include/dpmjet
  ${fortran_dir}/dpmjetIII-19.1/include/pythia
  ${CMAKE_CURRENT_BINARY_DIR}/include
  COMPILE_DEFS
  ${impy_definitions}
)



### dpmjetIII193
file(GLOB dpmjetIII193_sources
  ${fortran_dir}/dpmjetIII-19.3/src/phojet/*.f
  ${fortran_dir}/dpmjetIII-19.3/src/pythia/*.f
  ${fortran_dir}/dpmjetIII-19.3/src/dpmjet/*.f
  ${fortran_dir}/dpmjetIII-19.3/common/*.f
)

list(FILTER dpmjetIII193_sources EXCLUDE REGEX DT_RNDM\.f)
list(FILTER dpmjetIII193_sources EXCLUDE REGEX DT_RNDMST\.f)
list(FILTER dpmjetIII193_sources EXCLUDE REGEX DT_RNDMTE\.f)
list(FILTER dpmjetIII193_sources EXCLUDE REGEX PYR\.f)


f2py_add_module(_dpmjetIII193
  FUNCTIONS
  pho_event dt_init dt_kkinc idt_icihad dt_xsglau pycomp dt_initjs
  dt_inucas idt_ipdgha dt_evtout pho_init pho_setpar poevt1 poevt2
  pho_pname pho_pmass pho_setmdl pho_setpdf pycomp pho_xsect pho_borncs
  pho_harmci pho_fitout pho_mcini pho_ptcut pytune pho_rregpar pho_sregpar
  pho_prevnt ipho_pdg2id ipho_id2pdg pho_harint pho_harxto pho_harxpt
  pho_setpcomb dt_phoxs dt_xshn dt_flahad dt_title pho_ghhias
  init_rmmard ${impy_logging}
  SOURCES
  ${dpmjetIII193_sources}
  ${fortran_dir}/dpmjetIII-19.3/common/dummies.f
  ${rangen_source}
  ${logging_source}
  INCLUDE_DIRS
  ${fortran_dir}/dpmjetIII-19.3/include/phojet
  ${fortran_dir}/dpmjetIII-19.3/include/dpmjet
  ${fortran_dir}/dpmjetIII-19.3/include/pythia
  ${fortran_dir}/dpmjetIII-19.3/include/flinclude
  COMPILE_DEFS
  ${impy_definitions}
)


f2py_add_module(_phojet193
  FUNCTIONS
  pho_event pycomp pho_init pho_setpar poevt1 poevt2
  pho_pname pho_pmass pho_setmdl pho_setpdf pycomp pho_xsect pho_borncs
  pho_harmci pho_fitout pho_mcini pho_ptcut pytune pho_rregpar pho_sregpar
  pho_prevnt ipho_pdg2id ipho_id2pdg pho_harint pho_harxto pho_harxpt
  pho_setpcomb pho_ghhias
  init_rmmard ${impy_logging}
  SOURCES
  ${dpmjetIII193_sources}
  ${fortran_dir}/dpmjetIII-19.3/common/dummies.f
  ${rangen_source}
  ${logging_source}
  INCLUDE_DIRS
  ${fortran_dir}/dpmjetIII-19.3/include/phojet
  ${fortran_dir}/dpmjetIII-19.3/include/dpmjet
  ${fortran_dir}/dpmjetIII-19.3/include/pythia
  ${fortran_dir}/dpmjetIII-19.3/include/flinclude
  COMPILE_DEFS
  ${impy_definitions}
)


##### extra optional models follow below ######

if(BUILD_sib23c00)
  f2py_add_module(_sib23c00
    FUNCTIONS
    ${SIBYLL_COMMON_FUNCTIONS} sibhep3
    SOURCES
    ${fortran_dir}/sibyll/sibyll2.3c00.f
    ${fortran_dir}/sibyll/sibyll_init.fpp
    ${logging_source}
    ${rangen_source}
    COMPILE_DEFS
    ${impy_definitions}
    SIBYLL_TABLE_LENGTH=99
  )
endif()

if(BUILD_sib23c02)
  f2py_add_module(_sib23c02
    FUNCTIONS
    ${SIBYLL_COMMON_FUNCTIONS} sibhep3
    SOURCES
    ${fortran_dir}/sibyll/sibyll2.3c02.f
    ${fortran_dir}/sibyll/sibyll_init.fpp
    ${logging_source}
    ${rangen_source}
    COMPILE_DEFS
    ${impy_definitions}
    SIBYLL_TABLE_LENGTH=99
  )
endif()

if(BUILD_sib23c03)
  f2py_add_module(_sib23c03
    FUNCTIONS
    ${SIBYLL_COMMON_FUNCTIONS} sibhep3
    SOURCES
    ${fortran_dir}/sibyll/sibyll2.3c03.f
    ${fortran_dir}/sibyll/sibyll_init.fpp
    ${logging_source}
    ${rangen_source}
    COMPILE_DEFS
    ${impy_definitions}
    SIBYLL_TABLE_LENGTH=99
  )
endif()

if(BUILD_dev_dpmjetIII193)

  set(dev_source ${BUILD_dev_dpmjetIII193})

  file(GLOB dev_dpmjetIII193_sources
    ${dev_source}/src/phojet/*.f
    ${dev_source}/src/pythia/*.f
    ${dev_source}/src/dpmjet/*.f
    ${dev_source}/common/*.f
  )

  list(FILTER dev_dpmjetIII193_sources EXCLUDE REGEX DT_RNDM\.f)
  list(FILTER dev_dpmjetIII193_sources EXCLUDE REGEX DT_RNDMST\.f)
  list(FILTER dev_dpmjetIII193_sources EXCLUDE REGEX DT_RNDMTE\.f)
  list(FILTER dev_dpmjetIII193_sources EXCLUDE REGEX PYR\.f)

  f2py_add_module(_dev_dpmjetIII193
    FUNCTIONS
    pho_event dt_init dt_kkinc idt_icihad dt_xsglau pycomp dt_initjs
    dt_inucas idt_ipdgha dt_evtout pho_init pho_setpar poevt1 poevt2
    pho_pname pho_pmass pho_setmdl pho_setpdf pycomp pho_xsect pho_borncs
    pho_harmci pho_fitout pho_mcini pho_ptcut pytune pho_rregpar pho_sregpar
    pho_prevnt ipho_pdg2id ipho_id2pdg pho_harint pho_harxto pho_harxpt
    pho_setpcomb dt_phoxs dt_xshn dt_flahad dt_title pho_ghhias
    init_rmmard ${impy_logging}
    SOURCES
    ${dev_dpmjetIII193_sources}
    ${dev_source}/common/dummies.f
    ${rangen_source}
    ${logging_source}
    INCLUDE_DIRS
    ${dev_source}/include/phojet
    ${dev_source}/include/dpmjet
    ${dev_source}/include/pythia
    ${dev_source}/include/flinclude
    COMPILE_DEFS
    ${impy_definitions}
  )
  
endif()<|MERGE_RESOLUTION|>--- conflicted
+++ resolved
@@ -103,10 +103,7 @@
     $<$<COMPILE_LANGUAGE:Fortran>:-std=legacy>
     $<$<COMPILE_LANGUAGE:Fortran>:-fno-second-underscore>
 	  $<$<COMPILE_LANGUAGE:Fortran>:-fallow-argument-mismatch>
-<<<<<<< HEAD
-=======
     $<$<COMPILE_LANGUAGE:CXX>:-fpermissive>
->>>>>>> 4c0547e3
   )
   # TODO
   # set(FLAGS -fast -fpe0)
