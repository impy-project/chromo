# To use:
#
#     pre-commit run -a
#
# Or:
#
#     pre-commit install  # (runs every time you commit in git)
#
# To update this file:
#
#     pre-commit autoupdate
#
# See https://github.com/pre-commit/pre-commit

repos:
# Standard hooks
- repo: https://github.com/pre-commit/pre-commit-hooks
  rev: v5.0.0
  hooks:
  - id: check-case-conflict
  - id: check-docstring-first
  - id: check-executables-have-shebangs
  - id: check-merge-conflict
  - id: check-symlinks
  - id: check-yaml
    args: ["--allow-multiple-documents"]
  - id: mixed-line-ending
  - id: sort-simple-yaml
  - id: file-contents-sorter
  - id: trailing-whitespace
    files: ^\.github/workflows/|.*\.py$

# Python formatting
- repo: https://github.com/psf/black
  rev: 24.10.0
  hooks:
  - id: black

# Ruff linter, replacement for flake8, pydocstyle, isort
- repo: https://github.com/astral-sh/ruff-pre-commit
<<<<<<< HEAD
  rev: 'v0.6.9'
=======
  rev: 'v0.9.2'
>>>>>>> 37c41408
  hooks:
    - id: ruff
      args: [--fix, --show-fixes]

# # CMake formatting
# - repo: https://github.com/cheshirekow/cmake-format-precommit
#   rev: v0.6.13
#   hooks:
#   - id: cmake-format
#     additional_dependencies: [pyyaml]
#     types: [file]
#     files: (\.cmake|CMakeLists.txt)(.in)?$
    
# # Enable the following later
# # Python docstring formatting
# - repo: https://github.com/pycqa/pydocstyle
#   rev: 6.1.1
#   hooks:
#   - id: pydocstyle
#     files: chromo/[^_].*\.py

# # CMake formatting
# - repo: https://github.com/cheshirekow/cmake-format-precommit
#   rev: v0.6.13
#   hooks:
#   - id: cmake-format
#     additional_dependencies: [pyyaml]
#     types: [file]
#     files: (\.cmake|CMakeLists.txt)(.in)?$<|MERGE_RESOLUTION|>--- conflicted
+++ resolved
@@ -38,11 +38,7 @@
 
 # Ruff linter, replacement for flake8, pydocstyle, isort
 - repo: https://github.com/astral-sh/ruff-pre-commit
-<<<<<<< HEAD
-  rev: 'v0.6.9'
-=======
   rev: 'v0.9.2'
->>>>>>> 37c41408
   hooks:
     - id: ruff
       args: [--fix, --show-fixes]
