[build-system]
requires = [
    "setuptools",
    "wheel",
    "cmake",
<<<<<<< HEAD
    "ninja",
    "numpy @ git+https://github.com/HaoZeke/numpy.git@fix22648",
=======
    "numpy @ git+https://github.com/HaoZeke/numpy.git@fix22648"
    "charset_normalizer"
>>>>>>> daf35ea3
]
#build-backend = "setuptools.build_meta"

[tool.mypy]
ignore_missing_imports = true

[tool.pytest.ini_options]
minversion = "6.0"
addopts = "-q -ra --ff -n auto"
testpaths = ["tests"]
filterwarnings = [
    "error::numpy.VisibleDeprecationWarning",
    "error::DeprecationWarning",
]

[tool.cibuildwheel]
# update skip when numpy wheels become available
skip = ["*-musllinux_*", "cp310-win32", "cp310-manylinux_i686"]
test-extras = ["test"]
test-command = "python {package}/download_data.py && python -m pytest -vv {package}/tests"
test-skip = ["*_arm64"]
# to match numpy, we use manylinux2014 for cp310+
manylinux-x86_64-image = "manylinux2014"
manylinux-i686-image = "manylinux2014"
# Increase the output of pip wheel to -vvv
build-verbosity = 3

[tool.cibuildwheel.environment]
# this makes sure that we build only on platforms that have a corresponding numpy wheel
PIP_ONLY_BINARY = ":all:"

[[tool.cibuildwheel.overrides]]
# to match numpy, we use manylinux2010 for cp36 to cp39
select = "cp3?-*"
manylinux-x86_64-image = "manylinux2010"
manylinux-i686-image = "manylinux2010"<|MERGE_RESOLUTION|>--- conflicted
+++ resolved
@@ -3,13 +3,8 @@
     "setuptools",
     "wheel",
     "cmake",
-<<<<<<< HEAD
-    "ninja",
-    "numpy @ git+https://github.com/HaoZeke/numpy.git@fix22648",
-=======
     "numpy @ git+https://github.com/HaoZeke/numpy.git@fix22648"
     "charset_normalizer"
->>>>>>> daf35ea3
 ]
 #build-backend = "setuptools.build_meta"
 
