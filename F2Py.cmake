--- conflicted
+++ resolved
@@ -177,13 +177,5 @@
   if (WIN32)
     target_link_libraries(${target_name} PUBLIC "-static")
   endif()
-<<<<<<< HEAD
-
-
-  set_property(TARGET ${target_name} PROPERTY SUFFIX ${PYTHON_MODULE_EXTENSION})
-  # must be a string, so that empty string works correcty
-  set_property(TARGET ${target_name} PROPERTY PREFIX "${PYTHON_MODULE_PREFIX}")
-=======
->>>>>>> 736cb709
 
 endfunction()