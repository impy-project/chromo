--- conflicted
+++ resolved
@@ -389,34 +389,28 @@
       RETURN
       END
 
-<<<<<<< HEAD
+
+      DOUBLE PRECISION FUNCTION RLU()
+
+C-----------------------------------------------------------------------
+C  RLU  RANDOM GENERATOR FOR JETSET
+C-----------------------------------------------------------------------
+
+      IMPLICIT NONE
+
+      DOUBLE PRECISION SIMRND
+
+      RLU = SIMRND()
+
+      RETURN
+      END
+
       DOUBLE PRECISION FUNCTION DT_RNDM(VDUMMY)
 
 C-----------------------------------------------------------------------
-C  RAN(DOM GENERATOR FOR PHOJET
-=======
-      DOUBLE PRECISION FUNCTION RLU()
-
-C-----------------------------------------------------------------------
-C  RLU  RANDOM GENERATOR FOR JETSET
-C-----------------------------------------------------------------------
-
-      IMPLICIT NONE
-
-      DOUBLE PRECISION SIMRND
-
-      RLU = SIMRND()
-
-      RETURN
-      END
-
-      DOUBLE PRECISION FUNCTION DT_RNDM(VDUMMY)
-
-C-----------------------------------------------------------------------
 C  SEE SUBROUT. RMMARD
 C  WE USE HERE A SIMPLIFIED FORM OF RMMARD WITH JSEQ=1, LENV=1.
 C  THIS FUNCTON IS CALLED FROM DPM_JET306 ROUTINES.
->>>>>>> 933b2688
 C-----------------------------------------------------------------------
 
       IMPLICIT NONE
@@ -428,33 +422,7 @@
       RETURN
       END
 
-<<<<<<< HEAD
-=======
-
-       SUBROUTINE DT_RNDMST(NA1,NA2,NA3,NB1)
-C-----------------------------------------------------------------------
-C  THIS IS A DUMMY FUNCTION FOR  DPM_JET306 ROUTINES
-C  THE ORIGINAL VERSION INITIALIZES "DT_RNDM" RANDOM NUMBER GENERATOR
-C  WHICH IS SUBSTITUTED BY "SIMRND" IN IMPY
-C  "SIMRND" IS INITIALIZED VIA "INIT_RMMARD"
-C-----------------------------------------------------------------------
-        INTEGER NA1, NA2, NA3, NB1
-        RETURN
-        END
-      
-      
-        SUBROUTINE DT_RNDMTE(IO)
-C-----------------------------------------------------------------------
-C  THIS IS A DUMMY FUNCTION FOR  DPM_JET306 ROUTINES
-C  THE ORIGINAL VERSION TESTS "DT_RNDM" RANDOM NUMBER GENERATOR
-C  WHICH IS SUBSTITUTED BY "SIMRND" IN IMPY
-C----------------------------------------------------------------------- 
-        INTEGER IO
-        RETURN      
-        END
-
-
->>>>>>> 933b2688
+
       SUBROUTINE INIT_RMMARD(ISEEDIN)
 
 C-----------------------------------------------------------------------
