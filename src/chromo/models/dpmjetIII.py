--- conflicted
+++ resolved
@@ -112,13 +112,8 @@
         self._lib.pomdls.iswmdl[6 - 1] = 4
         # Recover the decay settings due to how DPMJET works
         self._lib.pydat1.mstj[21 - 1] = 1
-<<<<<<< HEAD
-        self._lib.pydat1.mstj[22 - 1] = 2
-        self._lib.dtfrpa.ovwtdc = False
-=======
         self._lib.pydat1.mstj[22 - 1] = 1
 
->>>>>>> ebca8df2
         self._set_final_state_particles()
 
     def _cross_section(self, kin=None):
