from chromo.common import MCRun, MCEvent, CrossSectionData
from chromo.util import info, Nuclei
from chromo.kinematics import EventFrame
from chromo.constants import standard_projectiles
from particle import literals as lp
import warnings
import numpy as np


_sibyll_unstable_pids = [
    -13,
    13,
    111,
    113,
    -211,
    211,
    -213,
    213,
    221,
    223,
    130,
    310,
    -321,
    321,
    331,
    333,
    -411,
    411,
    -413,
    413,
    -421,
    421,
    -423,
    423,
    -431,
    431,
    441,
    443,
    -1114,
    1114,
    -2112,
    2112,
    -2114,
    2114,
    -2214,
    2214,
    -2224,
    2224,
    -3112,
    3112,
    -3114,
    3114,
    -3122,
    3122,
    -3212,
    3212,
    -3214,
    3214,
    -3222,
    3222,
    -3224,
    3224,
    -3312,
    3312,
    -3314,
    3314,
    -3322,
    3322,
    -3324,
    3324,
    -3334,
    3334,
    -4112,
    4112,
    -4114,
    4114,
    -4122,
    4122,
    -4132,
    4132,
    -4212,
    4212,
    -4214,
    4214,
    -4222,
    4222,
    -4224,
    4224,
    -4232,
    4232,
    -4314,
    4314,
    -4324,
    4324,
    -4332,
    4332,
]

_sibyll21_unstable_pids = set(_sibyll_unstable_pids + [-10311, 10311, -10321, 10321])

_sibyll23_unstable_pids = set(
    _sibyll_unstable_pids
    + [
        -15,
        15,
        -313,
        313,
        -323,
        323,
    ]
)


class SibyllEvent(MCEvent):
    """Wrapper class around SIBYLL 2.1 & 2.3 particle stack."""

    _jdahep = None  # no child info

    def _charge_init(self, npart):
        return self._lib.schg.ichg[:npart]

    def _get_impact_parameter(self):
        return self._lib.cnucms.b

    def _get_n_wounded(self):
        return self._lib.cnucms.na, self._lib.cnucms.nb

    def _history_zero_indexing(self):
        # Sibyll has only mothers
        self.mothers = self.mothers - 1

    def _repair_initial_beam(self):
        self._prepend_initial_beam()
        # Repair history
        self.mothers[(self.mothers == [1, 1]).all(axis=1)] = [0, 1]
        # Set [i, i] to [i, -1]
        condition = self.mothers[:, 0] == self.mothers[:, 1]
        self.mothers[condition, 1] = -1

    @property
    def n_NN_interactions(self):
        """Number of inelastic nucleon-nucleon interactions"""
        return self._lib.cnucms.ni


class SIBYLLRun(MCRun):
    """Implements all abstract attributes of MCRun for the
    SIBYLL 2.1, 2.3 and 2.3c event generators."""

    _name = "SIBYLL"
    _event_class = SibyllEvent
    _frame = EventFrame.CENTER_OF_MASS
    _projectiles = standard_projectiles | {
        3112,
        3122,
        3312,
        3322,
        3222,
        411,
        421,
        4232,
        431,
        4122,
        4132,
        4232,
        431,
        4332,
    }
    _targets = Nuclei(a_max=20)
    _cross_section_projectiles = {
        p.pdgid: sib_id
        for p, sib_id in (
            (lp.p, 1),
            (lp.n, 1),
            (lp.pi_plus, 2),
            (lp.K_plus, 3),
            (lp.K_S_0, 3),
            (lp.K_L_0, 3),
        )
    }

    def __init__(self, evt_kin, *, seed=None):
        super().__init__(seed)

        # setup logging
        import chromo

        lun = 6  # stdout
        self._lib.s_debug.lun = lun
        self._lib.s_debug.ndebug = chromo.debug_level

        if hasattr(self, "_sstar_param"):
            self._lib.s_star.imod = self._sstar_param

        self._lib.sibini()
        self._lib.pdg_ini()

        # This calls _set_event_kinematics which uses self._lib.isib_pdg2pid
        # which works only after an initialization call to self._lib.pdg_ini()
        self.kinematics = evt_kin

        super()._set_final_state_particles()

    def _cross_section(self, kin=None):
        kin = self.kinematics if kin is None else kin
        if kin.p1.A > 1:
            warnings.warn(
                f"Cross section for nuclear projectiles not supported in {self.label}",
                RuntimeWarning,
            )
            return CrossSectionData()

        sib_id = self._cross_section_projectiles[abs(kin.p1)]

        if kin.p2.A > 19:
            raise ValueError(
                f"{self.label} does not support nuclear targets heavier than 19"
            )
        if kin.p2.A > 1 and self.version == "2.1":
            raise ValueError(
                f"{self.label} 2.1 does not (yet) support nuclear targets."
            )

        if kin.p2.A > 1:
            alam = 1.0  # Not used
            icsmod = 1  # use Sibyll p-p cross section as input
            iparm = 2  # use Goulianos param. for inel. coupling param.
            self._lib.sig_had_nuc(sib_id, kin.p2.A, kin.ecm, alam, icsmod, iparm)
            nsig = self._lib.nucsig
            return CrossSectionData(
                total=float(nsig.sigt),
                prod=float(nsig.sigt - nsig.sigqe),
                quasielastic=float(nsig.sigqe),
                inelastic=float(nsig.siginel),
                diffractive_sum=float(nsig.sigqsd),
                diffractive_xb=float(nsig.sigsd),
                elastic=float(nsig.sigel),
            )

        tot, el, inel, diff, _, _ = self._lib.sib_sigma_hp(sib_id, kin.ecm)
        return CrossSectionData(
            total=tot,
            elastic=el,
            inelastic=inel,
            diffractive_xb=diff[0],
            diffractive_ax=diff[1],
            diffractive_xx=diff[2],
            diffractive_axb=0,
        )

    def sigma_inel_air(self):
        """Inelastic cross section according to current
        event setup (energy, projectile, target)"""
        kin = self.kinematics
        sib_id = self._cross_section_projectiles[abs(kin.p1)]
        sigma = self._lib.sib_sigma_hair(sib_id, kin.ecm)
        if isinstance(sigma, tuple):
            return sigma[0]
        return sigma

    def _set_kinematics(self, kin):
        self._production_id = self._lib.isib_pdg2pid(kin.p1)
        assert self._production_id != 0

    def _set_stable(self, pdgid, stable):
        if pdgid not in self._unstable_pids:
            return

        sid = abs(self._lib.isib_pdg2pid(pdgid))
        if abs(pdgid) == 311:
            info(1, "Ignores K0. Using K0L/S instead")
            self.set_stable(130, stable)
            self.set_stable(310, stable)
            return
        idb = self._lib.s_csydec.idb
        if sid == 0 or sid > idb.size - 1:
            return
        if stable:
            idb[sid - 1] = -abs(idb[sid - 1])
        else:
            idb[sid - 1] = abs(idb[sid - 1])

    def _generate(self):
        kin = self.kinematics
        self._lib.sibyll(self._production_id, kin.p2.A, kin.ecm)
        self._lib.decsib()
        self._lib.sibhep()
        return True


class Sibyll21(SIBYLLRun):
    _version = "2.1"
    _projectiles = standard_projectiles
    _library_name = "_sib21"
    _unstable_pids = _sibyll21_unstable_pids

    def _set_final_state_particles(self, pdgid):
        if not np.all(np.isin([-13, 13, -2112, 2112], pdgid)):
            raise ValueError(
                "Sibyll21 hangs when pdgs [-13, 13, -2112, 2112] are set as unstable.\n"
                "final_state_particles should contain [-13, 13, -2112, 2112]"
            )

        super()._set_final_state_particles(pdgid)


class Sibyll23(SIBYLLRun):
    _version = "2.3"
    _projectiles = standard_projectiles
    _library_name = "_sib23"
    _unstable_pids = _sibyll23_unstable_pids


class Sibyll23c(Sibyll23):
    _version = "2.3c"
    _projectiles = standard_projectiles | {
        3112,
        3122,
        3312,
        3322,
        3222,
        411,
        421,
        4232,
        431,
        4122,
        4132,
        4232,
        431,
        4332,
    }
    _library_name = "_sib23c01"


# undocumented patch version
<<<<<<< HEAD
class Sibyll23c00(Sibyll23c):
=======
class Sibyll23c00(Sibyll23):
>>>>>>> 9e4d765d
    _version = "2.3c00"
    _library_name = "_sib23c00"


# identical to 2.3c
<<<<<<< HEAD
class Sibyll23c01(Sibyll23c):
=======
class Sibyll23c01(Sibyll23):
>>>>>>> 9e4d765d
    _version = "2.3c01"
    _library_name = "_sib23c01"


# undocumented patch version
<<<<<<< HEAD
class Sibyll23c02(Sibyll23c):
=======
class Sibyll23c02(Sibyll23):
>>>>>>> 9e4d765d
    _version = "2.3c02"
    _library_name = "_sib23c02"


# The c03 version was also in CORSIKA until 2020
<<<<<<< HEAD
class Sibyll23c03(Sibyll23c):
=======
class Sibyll23c03(Sibyll23):
>>>>>>> 9e4d765d
    _version = "2.3c03"
    _library_name = "_sib23c03"


# The latest patch c04 was renamed to d, to generate less confusion
<<<<<<< HEAD
class Sibyll23d(Sibyll23c):
=======
class Sibyll23d(Sibyll23):
>>>>>>> 9e4d765d
    _version = "2.3d"
    _library_name = "_sib23d"


<<<<<<< HEAD
class Sibyll23d_DEV(Sibyll23d):
    _version = "2.3d_dev"
    _library_name = "_dev_sib23d"
=======
class Sibyll23StarNoEnh(Sibyll23d):
    _version = "2.3Star-noenh"
    _library_name = "_sib23d_star"
    _sstar_param = 0


class Sibyll23StarRho(Sibyll23StarNoEnh):
    _version = "2.3Star-rho"
    _library_name = "_sib23d_star"
    _sstar_param = 1


class Sibyll23StarBar(Sibyll23StarNoEnh):
    _version = "2.3Star-bar"
    _library_name = "_sib23d_star"
    _sstar_param = 2


class Sibyll23StarStrange(Sibyll23StarNoEnh):
    _version = "2.3Star-strange"
    _library_name = "_sib23d_star"
    _sstar_param = 3


class Sibyll23StarMixed(Sibyll23StarNoEnh):
    _version = "2.3Star-mix"
    _library_name = "_sib23d_star"
    _sstar_param = 4
>>>>>>> 9e4d765d
<|MERGE_RESOLUTION|>--- conflicted
+++ resolved
@@ -333,60 +333,35 @@
 
 
 # undocumented patch version
-<<<<<<< HEAD
-class Sibyll23c00(Sibyll23c):
-=======
 class Sibyll23c00(Sibyll23):
->>>>>>> 9e4d765d
     _version = "2.3c00"
     _library_name = "_sib23c00"
 
 
 # identical to 2.3c
-<<<<<<< HEAD
-class Sibyll23c01(Sibyll23c):
-=======
 class Sibyll23c01(Sibyll23):
->>>>>>> 9e4d765d
     _version = "2.3c01"
     _library_name = "_sib23c01"
 
 
 # undocumented patch version
-<<<<<<< HEAD
-class Sibyll23c02(Sibyll23c):
-=======
 class Sibyll23c02(Sibyll23):
->>>>>>> 9e4d765d
     _version = "2.3c02"
     _library_name = "_sib23c02"
 
 
 # The c03 version was also in CORSIKA until 2020
-<<<<<<< HEAD
-class Sibyll23c03(Sibyll23c):
-=======
 class Sibyll23c03(Sibyll23):
->>>>>>> 9e4d765d
     _version = "2.3c03"
     _library_name = "_sib23c03"
 
 
 # The latest patch c04 was renamed to d, to generate less confusion
-<<<<<<< HEAD
-class Sibyll23d(Sibyll23c):
-=======
 class Sibyll23d(Sibyll23):
->>>>>>> 9e4d765d
     _version = "2.3d"
     _library_name = "_sib23d"
 
 
-<<<<<<< HEAD
-class Sibyll23d_DEV(Sibyll23d):
-    _version = "2.3d_dev"
-    _library_name = "_dev_sib23d"
-=======
 class Sibyll23StarNoEnh(Sibyll23d):
     _version = "2.3Star-noenh"
     _library_name = "_sib23d_star"
@@ -414,5 +389,4 @@
 class Sibyll23StarMixed(Sibyll23StarNoEnh):
     _version = "2.3Star-mix"
     _library_name = "_sib23d_star"
-    _sstar_param = 4
->>>>>>> 9e4d765d
+    _sstar_param = 4