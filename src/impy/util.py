--- conflicted
+++ resolved
@@ -219,7 +219,6 @@
             self.capturedtext += char
 
 
-<<<<<<< HEAD
 # Functions to check and download dababase files on github
 
 _impy_dir = Path(__file__).parent
@@ -262,7 +261,8 @@
     if not (Path(local_file).exists() and _file_checksum(local_file) == checksum):
         print(f"Downloading database file {local_file}.")
         _download_file(remote_file, local_file)
-=======
+
+
 class TaggedFloat:
     __slots__ = "_value"
 
@@ -311,5 +311,4 @@
         return self.__class__(self._value - self._reduce(val))
 
     def __rsub__(self, val):
-        return self.__class__(self._reduce(val) - self._value)
->>>>>>> 65c0f416
+        return self.__class__(self._reduce(val) - self._value)