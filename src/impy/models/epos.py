--- conflicted
+++ resolved
@@ -79,15 +79,7 @@
 
         k = event_kinematics
 
-<<<<<<< HEAD
-        _cached_data_dir(
-            "https://github.com/impy-project/impy/releases/download"
-            "/zipped_data_v1.0/epos_v001.zip"
-        )
-        datdir = path.join(base_path, epos_conf["datdir"])
-=======
         datdir = _cached_data_dir(self._data_url)
->>>>>>> 4c0547e3
         self._lib.initializeepos(
             float(self._seed),
             k.ecm,
