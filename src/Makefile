--- conflicted
+++ resolved
@@ -16,12 +16,9 @@
 
 endef
 
-<<<<<<< HEAD
-SUBDIRS = EPOS-LHC pythia6 qgsjet sophia sibyll dpmjet3.0-6 dpmjetIII-19.1 dpmjetIII-19.3 urqmd-3.4 
-=======
+
 SUBDIRS = EPOS-LHC pythia6 qgsjet sophia sibyll dpmjet3.0-6 \
-dpmjetIII-19.1 dpmjetIII-19.3 urqmd-3.4 
->>>>>>> 375c0e8e
+dpmjetIII-19.1 dpmjetIII-19.3 urqmd-3.4
 
 all: $(SUBDIRS)
 
