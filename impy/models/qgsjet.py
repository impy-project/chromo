--- conflicted
+++ resolved
@@ -132,12 +132,6 @@
         info(5, 'Setting event kinematics')
         k = event_kinematics
         self._curr_event_kin = k
-<<<<<<< HEAD
-        self._qgsproj = abs(self.stab.pdg2modid[k.p1pdg])
-        # if k.p1pdg not in self.impy_config['qgsjet']
-
-        if not 0 < self._qgsproj <= 4:
-=======
         if abs(k.p1pdg) in [2212, 2112]:
             self._qgsproj = 2
         elif abs(k.p1pdg) in [211, 111]:
@@ -145,7 +139,6 @@
         elif abs(k.p1pdg) in [321, 130, 310]:
             self._qgsproj = 3
         else:
->>>>>>> 686c9329
             raise Exception(
                 'QGSJET only supports p, pi+- and K+- as projectile.')
         self.lib.qgini(k.elab, self._qgsproj, k.A1, k.A2)
