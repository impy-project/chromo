--- conflicted
+++ resolved
@@ -70,26 +70,10 @@
     """
 
     __sliced_params__ = [
-<<<<<<< HEAD
-        "p_ids",
-        "status",
-        "px",
-        "py",
-        "pz",
-        "en",
-        "m",
-        "vx",
-        "vy",
-        "vz",
-        "vt",
-        "pem_arr",
-        "vt_arr",
-=======
         'p_ids', 'status', 'charge',
         'px', 'py', 'pz', 'en', 'm',
         'vx', 'vy', 'vz', 'vt',
         '_pem_arr', '_vt_arr'
->>>>>>> c56cc672
     ]
 
     def __init__(
@@ -145,12 +129,8 @@
         else:
             info(10, "Pre-slice disabled.")
             self.selection = slice(None, None)
-<<<<<<< HEAD
-
-=======
             self.charge = self._charge_init
         
->>>>>>> c56cc672
         # The default slice only cuts limits the view to the array to
         # to the current number of entries
         self._is_filtered = False
@@ -584,19 +564,10 @@
                     nuc2_prop=(iat, int(iat / 2)),
                 )
             else:
-<<<<<<< HEAD
-                k = EventKinematics(
-                    ecm=prev_kin.ecm,
-                    p1pdg=prev_kin.p1pdg,
-                    nuc2_prop=(iat, int(iat / 2)),
-                )
-            self.set_event_kinematics(k)
-=======
                 k = EventKinematics(ecm=prev_kin.ecm,
                     p1pdg=prev_kin.p1pdg, 
                     nuc2_prop=(iat, int(iat/2)))
             self._set_event_kinematics(k)
->>>>>>> c56cc672
             cs += f * self.sigma_inel(**kwargs)
 
         # Restore settings
@@ -708,13 +679,8 @@
         initialization issue something has to keep track of ownership
         and history. And classes seem to just this.
         """
-<<<<<<< HEAD
-        self.set_event_kinematics(event_kinematics)
-        retry_on_rejection = impy_config["retry_on_rejection"]
-=======
         self._set_event_kinematics(event_kinematics)
         retry_on_rejection = impy_config['retry_on_rejection']
->>>>>>> c56cc672
         # Initialize counters to prevent infinite loops in rejections
         ntrials = 0
         nremaining = nevents
@@ -730,10 +696,6 @@
                 ntrials += 1
                 continue
             elif ntrials > 2 * nevents:
-<<<<<<< HEAD
-                raise Exception("Things run bad. Check your input.")
-=======
                 raise RuntimeError('Things run bad. Check your input.')
->>>>>>> c56cc672
             else:
                 info(0, "Rejection occured")