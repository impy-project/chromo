from abc import ABCMeta, abstractmethod, abstractproperty
from six import with_metaclass
import numpy as np


class Writer(object, with_metaclass(ABCMeta)):
    @abstractmethod
    def write(self, event):
        pass

    @abstractmethod
    def close(self):
        pass

    # support with statement
    def __enter__(self):
        return self

    # support with statement
    def __exit__(self, *args):
        self.close()


class HepMCWriter(Writer):
    def __init__(self, filename):
        self._hep = __import__("pyhepmc_ng")  # delay import till instantiation
        self._writer = self._hep.WriterAscii(filename)
        self._genevent = self._hep.GenEvent()
        self._event_number = 0

    def write(self, event):
        self._fill_hepmc_event(event)
        self._writer.write_event(self._genevent)

    def close(self):
        self._writer.close()

    def _fill_hepmc_event(self, impy_event):
        # TODO:
        # - add cross-section info
        # - add info about generator

        self._genevent.clear()
<<<<<<< HEAD
        pem = impy_event.pem_arr.T  # the need to transpose this is bad
        vt = impy_event.vt_arr.T  # the need to transpose this is bad
=======
        pem = impy_event._pem_arr.T # the need to transpose this is bad
        vt = impy_event._vt_arr.T # the need to transpose this is bad
>>>>>>> c56cc672
        n = pem.shape[0]

        parents = impy_event.parents.T[:n]
        self._hep.fill_genevent_from_hepevt(
            self._genevent,
            event_number=self._event_number,
            p=pem[:, :4],
            m=impy_event.m,
            v=vt,
            pid=impy_event.p_ids,
            parents=impy_event.parents.T[:n],
            children=impy_event.children.T[:n],
            status=impy_event.status,  # particle status
        )
        self._event_number += 1<|MERGE_RESOLUTION|>--- conflicted
+++ resolved
@@ -41,13 +41,8 @@
         # - add info about generator
 
         self._genevent.clear()
-<<<<<<< HEAD
-        pem = impy_event.pem_arr.T  # the need to transpose this is bad
-        vt = impy_event.vt_arr.T  # the need to transpose this is bad
-=======
         pem = impy_event._pem_arr.T # the need to transpose this is bad
         vt = impy_event._vt_arr.T # the need to transpose this is bad
->>>>>>> c56cc672
         n = pem.shape[0]
 
         parents = impy_event.parents.T[:n]
