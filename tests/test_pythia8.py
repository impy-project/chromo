--- conflicted
+++ resolved
@@ -145,7 +145,6 @@
         assert_equal(event.pid, [2212] * 4)
 
 
-<<<<<<< HEAD
 @pytest.mark.parametrize("seed", (None, 0, 1, int(1e10)))
 def test_seed(seed):
     evt_kin = CenterOfMass(10 * GeV, "p", "p")
@@ -154,9 +153,9 @@
         assert m.seed >= 0
     else:
         assert m.seed == seed
-=======
+
+
 def test_pythia_get_stable():
     evt_kin = CenterOfMass(10 * GeV, "p", "p")
     m = Pythia8(evt_kin, seed=1)
-    assert m._get_stable() == set(long_lived)
->>>>>>> d4f84e20
+    assert m._get_stable() == set(long_lived)