--- conflicted
+++ resolved
@@ -15,11 +15,8 @@
 
 
 def run(Model):
-<<<<<<< HEAD
     evt_kin = CenterOfMass(10 * GeV, 2212, 2212)
-=======
-    ekin = CenterOfMass(10 * GeV, "proton", "proton")
->>>>>>> d63b5778
+
     if Model == im.Sophia20:
         evt_kin = FixedTarget(10 * GeV, "photon", "proton")
     gen = Model(evt_kin, seed=1)
