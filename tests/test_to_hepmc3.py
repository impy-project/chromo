--- conflicted
+++ resolved
@@ -13,18 +13,12 @@
 # generate list of all models in impy.models
 models = get_all_models(im)
 
-<<<<<<< HEAD
-def make_event(Model):
-    evt_kin = CenterOfMass(1 * TeV, 2212, 2212)
-    m = Model(evt_kin, seed=1)
-=======
 
 def run(Model):
-    ekin = CenterOfMass(10 * GeV, "proton", "proton")
+    evt_kin = CenterOfMass(10 * GeV, "proton", "proton")
     if Model is Sophia20:
-        ekin = CenterOfMass(10 * GeV, "photon", "proton")
-    m = Model(ekin, seed=1)
->>>>>>> d63b5778
+        evt_kin = CenterOfMass(10 * GeV, "photon", "proton")
+    m = Model(evt_kin, seed=1)
     for event in m(100):
         if len(event) > 10:  # to skip elastic events
             break
