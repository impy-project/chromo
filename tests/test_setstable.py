import numpy as np
from chromo.constants import GeV
from chromo.kinematics import CenterOfMass
from .util import run_in_separate_process
from chromo.util import get_all_models
import pytest
from collections import Counter
from particle import literals as lp
import platform


decay_list = [
    lp.pi_plus.pdgid,
    lp.K_plus.pdgid,
    lp.pi_0.pdgid,
    lp.K_S_0.pdgid,
    lp.K_L_0.pdgid,
    lp.Lambda.pdgid,
]


def run_model(Model, stable):
    p1 = "p"
    if Model.name == "Sophia":
        p1 = "gamma"
    p2 = "p"
    kin = CenterOfMass(200 * GeV, p1, p2)
    model = Model(kin, seed=1)
    for pid in decay_list:
        model.set_stable(pid, stable)
    c = Counter()
    for event in model(100):
        ev = event.final_state()
        c.update(ev.pid)
    return c


@pytest.mark.parametrize("stable", (False, True))
@pytest.mark.parametrize("Model", get_all_models())
def test_setstable(Model, stable):
    if "UrQMD" in Model.name:
        pytest.xfail(f"{Model.pyname} does not support changing decays")
    if not stable:
<<<<<<< HEAD
        if any(part in Model.name for part in ("DPMJET", "PhoJet")):
            pytest.xfail(
                f"{Model.pyname} does not support decaying charged pions or any kaons"
            )
        if ("QGSJet" in Model.name) and (platform.system() == "Windows"):
=======
        if "QGSJet" in Model.name:
>>>>>>> ebca8df2
            pytest.xfail(f"{Model.pyname} does not support changing decays")

    c = run_in_separate_process(run_model, Model, stable)

    csel = np.array([c[pid] for pid in decay_list])
    if stable:
        assert np.all(csel > 0), f"stable={stable} counters must be > 0, got {csel}"
    else:
        assert np.all(csel == 0), f"stable={stable} counters must be 0, got {csel}"<|MERGE_RESOLUTION|>--- conflicted
+++ resolved
@@ -41,15 +41,7 @@
     if "UrQMD" in Model.name:
         pytest.xfail(f"{Model.pyname} does not support changing decays")
     if not stable:
-<<<<<<< HEAD
-        if any(part in Model.name for part in ("DPMJET", "PhoJet")):
-            pytest.xfail(
-                f"{Model.pyname} does not support decaying charged pions or any kaons"
-            )
         if ("QGSJet" in Model.name) and (platform.system() == "Windows"):
-=======
-        if "QGSJet" in Model.name:
->>>>>>> ebca8df2
             pytest.xfail(f"{Model.pyname} does not support changing decays")
 
     c = run_in_separate_process(run_model, Model, stable)
