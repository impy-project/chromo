--- conflicted
+++ resolved
@@ -18,27 +18,8 @@
     assert Pythia6.label == "Pythia-6.428"
 
 
-def run_name():
-<<<<<<< HEAD
-    evt_kin = CenterOfMass(100 * GeV, "p", "p")
-=======
-    evt_kin = CenterOfMass(1 * TeV, "p", "p")
->>>>>>> 59d657b2
-    m = Pythia6(evt_kin, seed=4)
-    assert m.label == "Pythia-6.428"
-
-
-def test_instance_name():
-    run_in_separate_process(run_name)
-
-
-<<<<<<< HEAD
 def run_collision(p1, p2):
     evt_kin = CenterOfMass(100 * GeV, p1, p2)
-=======
-def run_pp_collision():
-    evt_kin = CenterOfMass(1 * TeV, "p", "p")
->>>>>>> 59d657b2
     m = Pythia6(evt_kin, seed=4)
     for event in m(1):
         pass
@@ -54,11 +35,7 @@
 @pytest.fixture
 @lru_cache(maxsize=1)
 def event():
-<<<<<<< HEAD
     return run_in_separate_process(run_collision, "p", "p")
-=======
-    return run_in_separate_process(run_pp_collision)
->>>>>>> 59d657b2
 
 
 def test_cross_section():
@@ -68,11 +45,7 @@
     assert_allclose(c.elastic, 7.0, atol=0.1)
     assert_allclose(c.diffractive_xb, 2.6, atol=0.1)
     assert_allclose(c.diffractive_ax, 2.6, atol=0.1)
-<<<<<<< HEAD
-    assert_allclose(c.diffractive_xx, 0.9, atol=1)
-=======
     assert_allclose(c.diffractive_xx, 0.9, atol=0.1)
->>>>>>> 59d657b2
     assert c.diffractive_axb == 0
     assert_allclose(
         c.non_diffractive,
