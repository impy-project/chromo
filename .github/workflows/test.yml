--- conflicted
+++ resolved
@@ -18,16 +18,10 @@
       matrix:
         include:
           # Python version number must be string, otherwise 3.10 becomes 3.1
-<<<<<<< HEAD
-          - os: windows-latest
-            python-version: "3.12"
-            installs: "numpy>=2"
-=======
           # Disable Windows for now, as long as numpy is buggy on Windows
           # - os: windows-latest
           #   python-version: "3.12"
           #   installs: "numpy==1.26.4"
->>>>>>> 37c41408
 
           - os: macos-14
             python-version: "3.12"
@@ -42,19 +36,13 @@
       with:
         submodules: true
         fetch-depth: 3
-<<<<<<< HEAD
-=======
     - name: Get latest CMake and Ninja
       uses: lukka/get-cmake@latest
->>>>>>> 37c41408
     # must come after checkout
     - uses: hendrikmuhs/ccache-action@v1.2
       with:
         key: ${{ github.job }}-${{ matrix.os }}-${{ matrix.python-version }}
-<<<<<<< HEAD
-=======
     - uses: astral-sh/setup-uv@v3
->>>>>>> 37c41408
     - uses: actions/setup-python@v5
       with:
         python-version: ${{ matrix.python-version }}
